<<<<<<< HEAD
From 9bc57b8c28b8773512b0edd537e0ea5aa7ad7701 Mon Sep 17 00:00:00 2001
=======
From 554073bf2250350eccddf53021abab00aa749b5d Mon Sep 17 00:00:00 2001
>>>>>>> 1a7f1c58
From: Zach Brown <zach.brown@destroystokyo.com>
Date: Fri, 12 May 2017 23:34:11 -0500
Subject: [PATCH] Properly handle async calls to restart the server

The watchdog thread calls the server restart function asynchronously. Prior to
this change, it attempted to do several non-safe operations from the watchdog
thread, rather than the main. Specifically, because of a separate upstream change,
it causes player entities to be ticked asynchronously, among other things.

This is dangerous.

This patch moves the old handling into a synchronous variant, for calls from the
restart command, and adds separate handling for async calls, such as those from
the watchdog thread.

When calling from the watchdog thread, we cannot assume the main thread is in a
tickable state; it may be completely deadlocked. In order to handle this, we mark
the server as stopping, in order to account for situations where the server should
complete a tick reasonbly soon, i.e. 99% of cases.

Should the server not enter a state where it is stopping within 10 seconds, We
will assume that the server has in fact deadlocked and will proceed to force
kill the server.

This modification does not force restart the server should we actually enter a
deadlocked state where the server is stopping, whereas this will in most cases
exit within a reasonable amount of time, to put a fixed limit on a process that
will have plugins and worlds saving to the disk has a high potential to result
in corruption/dataloss.

diff --git a/src/main/java/net/minecraft/server/MinecraftServer.java b/src/main/java/net/minecraft/server/MinecraftServer.java
<<<<<<< HEAD
index 40514d042..1d0dc7a0d 100644
--- a/src/main/java/net/minecraft/server/MinecraftServer.java
+++ b/src/main/java/net/minecraft/server/MinecraftServer.java
@@ -1612,6 +1612,7 @@ public abstract class MinecraftServer implements ICommandListener, Runnable, IAs
=======
index 8df30e3d0..9fdd61c7c 100644
--- a/src/main/java/net/minecraft/server/MinecraftServer.java
+++ b/src/main/java/net/minecraft/server/MinecraftServer.java
@@ -70,6 +70,7 @@ public abstract class MinecraftServer implements Runnable, ICommandListener, IAs
     public WorldServer[] worldServer;
     private PlayerList v;
     private boolean isRunning = true;
+    private boolean isRestarting = false; // Paper - flag to signify we're attempting to restart
     private boolean isStopped;
     private int ticks;
     protected final Proxy e;
@@ -488,7 +489,7 @@ public abstract class MinecraftServer implements Runnable, ICommandListener, IAs
         if (this.v != null) {
             MinecraftServer.LOGGER.info("Saving players");
             this.v.savePlayers();
-            this.v.u();
+            this.v.u(isRestarting);
             try { Thread.sleep(100); } catch (InterruptedException ex) {} // CraftBukkit - SPIGOT-625 - give server at least a chance to send packets
         }
 
@@ -545,10 +546,18 @@ public abstract class MinecraftServer implements Runnable, ICommandListener, IAs
         return this.isRunning;
     }
 
+    // Paper start - allow passing of the intent to restart
     public void safeShutdown() {
+        safeShutdown(false);
+    }
+
+    public void safeShutdown(boolean isRestarting) {
         this.isRunning = false;
+        this.isRestarting = isRestarting;
     }
 
+    // Paper end
+
     // Paper start - Further improve server tick loop
     private static final int TPS = 20;
     private static final long SEC_IN_NANO = 1000000000;
@@ -1630,6 +1639,7 @@ public abstract class MinecraftServer implements Runnable, ICommandListener, IAs
>>>>>>> 1a7f1c58
         return this.ab;
     }
 
+    public final Thread getServerThread() { return this.aI(); } // Paper - OBFHELPER
     public Thread aI() {
         return this.serverThread;
     }
diff --git a/src/main/java/net/minecraft/server/PlayerList.java b/src/main/java/net/minecraft/server/PlayerList.java
index 034bdb7cf..34236c622 100644
--- a/src/main/java/net/minecraft/server/PlayerList.java
+++ b/src/main/java/net/minecraft/server/PlayerList.java
@@ -1338,10 +1338,15 @@ public abstract class PlayerList {
         entityplayer.playerInteractManager.b(world.getWorldData().getGameType());
     }
 
+    // Paper start - Extract method to allow for restarting flag
     public void u() {
+        u(false);
+    }
+
+    public void u(boolean isRestarting) {
         // CraftBukkit start - disconnect safely
         for (EntityPlayer player : this.players) {
-            player.playerConnection.disconnect(this.server.server.getShutdownMessage()); // CraftBukkit - add custom shutdown message
+            player.playerConnection.disconnect(!isRestarting ? this.server.server.getShutdownMessage() : org.spigotmc.SpigotConfig.restartMessage); // CraftBukkit - add custom shutdown message // Paper - add isRestarting flag
         }
         // CraftBukkit end
         // Paper start - Remove collideRule team if it exists
@@ -1352,6 +1357,7 @@ public abstract class PlayerList {
         }
         // Paper end
     }
+    // Paper end
 
     // CraftBukkit start
     public void sendMessage(IChatBaseComponent[] iChatBaseComponents) {
diff --git a/src/main/java/org/spigotmc/RestartCommand.java b/src/main/java/org/spigotmc/RestartCommand.java
index 49768734d..e1bc3e64e 100644
--- a/src/main/java/org/spigotmc/RestartCommand.java
+++ b/src/main/java/org/spigotmc/RestartCommand.java
@@ -45,88 +45,119 @@ public class RestartCommand extends Command
         AsyncCatcher.enabled = false; // Disable async catcher incase it interferes with us
         try
         {
-            if ( script.isFile() )
-            {
-                System.out.println( "Attempting to restart with " + SpigotConfig.restartScript );
+            // Paper - extract method and cleanup
+            boolean isRestarting = addShutdownHook(script);
+            if (isRestarting) {
+                System.out.println("Attempting to restart with " + SpigotConfig.restartScript);
+            } else {
+                System.out.println( "Startup script '" + SpigotConfig.restartScript + "' does not exist! Stopping server." );
+            }
 
-                // Disable Watchdog
-                WatchdogThread.doStop();
+            // Stop the watchdog
+            WatchdogThread.doStop();
 
-                // Kick all players
-                for ( EntityPlayer p : (List< EntityPlayer>) MinecraftServer.getServer().getPlayerList().players )
-                {
-                    p.playerConnection.disconnect(SpigotConfig.restartMessage);
-                }
-                // Give the socket a chance to send the packets
-                try
-                {
-                    Thread.sleep( 100 );
-                } catch ( InterruptedException ex )
-                {
-                }
-                // Close the socket so we can rebind with the new process
-                MinecraftServer.getServer().getServerConnection().b();
-
-                // Give time for it to kick in
-                try
-                {
-                    Thread.sleep( 100 );
-                } catch ( InterruptedException ex )
-                {
-                }
+            shutdownServer(isRestarting);
+        } catch ( Exception ex )
+        {
+            ex.printStackTrace();
+        }
+    }
 
-                // Actually shutdown
-                try
-                {
-                    MinecraftServer.getServer().stop();
-                } catch ( Throwable t )
-                {
-                }
+    // Paper start - sync copied from above with minor changes, async added
+    private static void shutdownServer(boolean isRestarting)
+    {
+        if (MinecraftServer.getServer().isMainThread())
+        {
+            // Kick all players
+            for ( EntityPlayer p : com.google.common.collect.ImmutableList.copyOf( MinecraftServer.getServer().getPlayerList().players ) )
+            {
+                p.playerConnection.disconnect(SpigotConfig.restartMessage);
+            }
+            // Give the socket a chance to send the packets
+            try
+            {
+                Thread.sleep( 100 );
+            } catch ( InterruptedException ex )
+            {
+            }
 
-                // This will be done AFTER the server has completely halted
-                Thread shutdownHook = new Thread()
-                {
-                    @Override
-                    public void run()
-                    {
-                        try
-                        {
-                            String os = System.getProperty( "os.name" ).toLowerCase(java.util.Locale.ENGLISH);
-                            if ( os.contains( "win" ) )
-                            {
-                                Runtime.getRuntime().exec( "cmd /c start " + script.getPath() );
-                            } else
-                            {
-                                Runtime.getRuntime().exec( new String[]
-                                {
-                                    "sh", script.getPath()
-                                } );
-                            }
-                        } catch ( Exception e )
-                        {
-                            e.printStackTrace();
-                        }
-                    }
-                };
+            closeSocket();
 
-                shutdownHook.setDaemon( true );
-                Runtime.getRuntime().addShutdownHook( shutdownHook );
-            } else
+            // Actually shutdown
+            try
             {
-                System.out.println( "Startup script '" + SpigotConfig.restartScript + "' does not exist! Stopping server." );
+                MinecraftServer.getServer().stop();
+            } catch ( Throwable t )
+            {
+            }
+        } else
+        {
+            // Mark the server to shutdown at the end of the tick
+            MinecraftServer.getServer().safeShutdown(isRestarting);
 
-                // Actually shutdown
-                try
-                {
-                    MinecraftServer.getServer().stop();
-                } catch ( Throwable t )
-                {
-                }
+
+            // wait 10 seconds to see if we're actually going to try shutdown
+            try
+            {
+                Thread.sleep(10000);
+            }
+            catch (InterruptedException ignored)
+            {
             }
+
+            // Check if we've actually hit a state where the server is going to safely shutdown
+            // if we have, let the server stop as usual
+            if (MinecraftServer.getServer().isStopped()) return;
+
+            // If the server hasn't stopped by now, assume worse case and kill
+            closeSocket();
             System.exit( 0 );
-        } catch ( Exception ex )
+        }
+    }
+
+    // Paper - Split from moved code
+    private static void closeSocket() {
+        // Close the socket so we can rebind with the new process
+        MinecraftServer.getServer().getServerConnection().b();
+
+        // Give time for it to kick in
+        try
         {
-            ex.printStackTrace();
+            Thread.sleep( 100 );
+        } catch ( InterruptedException ex )
+        {
+        }
+    }
+    // Paper end
+
+    // Paper - copied from above and modified to return if the hook registered
+    private static boolean addShutdownHook(final File script) {
+
+        if (script.isFile()) {
+            Thread shutdownHook = new Thread() {
+                @Override
+                public void run() {
+                    try {
+                        String os = System.getProperty("os.name").toLowerCase(java.util.Locale.ENGLISH);
+                        if (os.contains("win")) {
+                            Runtime.getRuntime().exec("cmd /c start " + script.getPath());
+                        } else {
+                            Runtime.getRuntime().exec(new String[]
+                                    {
+                                            "sh", script.getPath()
+                                    });
+                        }
+                    } catch (Exception e) {
+                        e.printStackTrace();
+                    }
+                }
+            };
+
+            shutdownHook.setDaemon(true);
+            Runtime.getRuntime().addShutdownHook(shutdownHook);
+            return true;
+        } else {
+            return false;
         }
     }
 }
-- 
<<<<<<< HEAD
2.13.0
=======
2.12.2
>>>>>>> 1a7f1c58
<|MERGE_RESOLUTION|>--- conflicted
+++ resolved
@@ -1,8 +1,4 @@
-<<<<<<< HEAD
-From 9bc57b8c28b8773512b0edd537e0ea5aa7ad7701 Mon Sep 17 00:00:00 2001
-=======
-From 554073bf2250350eccddf53021abab00aa749b5d Mon Sep 17 00:00:00 2001
->>>>>>> 1a7f1c58
+From 8a440893d6d24e50beb7b2af0e00f2563142893a Mon Sep 17 00:00:00 2001
 From: Zach Brown <zach.brown@destroystokyo.com>
 Date: Fri, 12 May 2017 23:34:11 -0500
 Subject: [PATCH] Properly handle async calls to restart the server
@@ -34,16 +30,10 @@
 in corruption/dataloss.
 
 diff --git a/src/main/java/net/minecraft/server/MinecraftServer.java b/src/main/java/net/minecraft/server/MinecraftServer.java
-<<<<<<< HEAD
-index 40514d042..1d0dc7a0d 100644
+index 40514d042..f0743e6cc 100644
 --- a/src/main/java/net/minecraft/server/MinecraftServer.java
 +++ b/src/main/java/net/minecraft/server/MinecraftServer.java
-@@ -1612,6 +1612,7 @@ public abstract class MinecraftServer implements ICommandListener, Runnable, IAs
-=======
-index 8df30e3d0..9fdd61c7c 100644
---- a/src/main/java/net/minecraft/server/MinecraftServer.java
-+++ b/src/main/java/net/minecraft/server/MinecraftServer.java
-@@ -70,6 +70,7 @@ public abstract class MinecraftServer implements Runnable, ICommandListener, IAs
+@@ -70,6 +70,7 @@ public abstract class MinecraftServer implements ICommandListener, Runnable, IAs
      public WorldServer[] worldServer;
      private PlayerList v;
      private boolean isRunning = true;
@@ -51,7 +41,7 @@
      private boolean isStopped;
      private int ticks;
      protected final Proxy e;
-@@ -488,7 +489,7 @@ public abstract class MinecraftServer implements Runnable, ICommandListener, IAs
+@@ -488,7 +489,7 @@ public abstract class MinecraftServer implements ICommandListener, Runnable, IAs
          if (this.v != null) {
              MinecraftServer.LOGGER.info("Saving players");
              this.v.savePlayers();
@@ -60,7 +50,7 @@
              try { Thread.sleep(100); } catch (InterruptedException ex) {} // CraftBukkit - SPIGOT-625 - give server at least a chance to send packets
          }
  
-@@ -545,10 +546,18 @@ public abstract class MinecraftServer implements Runnable, ICommandListener, IAs
+@@ -545,10 +546,18 @@ public abstract class MinecraftServer implements ICommandListener, Runnable, IAs
          return this.isRunning;
      }
  
@@ -79,8 +69,7 @@
      // Paper start - Further improve server tick loop
      private static final int TPS = 20;
      private static final long SEC_IN_NANO = 1000000000;
-@@ -1630,6 +1639,7 @@ public abstract class MinecraftServer implements Runnable, ICommandListener, IAs
->>>>>>> 1a7f1c58
+@@ -1612,6 +1621,7 @@ public abstract class MinecraftServer implements ICommandListener, Runnable, IAs
          return this.ab;
      }
  
@@ -89,10 +78,10 @@
          return this.serverThread;
      }
 diff --git a/src/main/java/net/minecraft/server/PlayerList.java b/src/main/java/net/minecraft/server/PlayerList.java
-index 034bdb7cf..34236c622 100644
+index bc2322e62..a43588598 100644
 --- a/src/main/java/net/minecraft/server/PlayerList.java
 +++ b/src/main/java/net/minecraft/server/PlayerList.java
-@@ -1338,10 +1338,15 @@ public abstract class PlayerList {
+@@ -1361,10 +1361,15 @@ public abstract class PlayerList {
          entityplayer.playerInteractManager.b(world.getWorldData().getGameType());
      }
  
@@ -109,7 +98,7 @@
          }
          // CraftBukkit end
          // Paper start - Remove collideRule team if it exists
-@@ -1352,6 +1357,7 @@ public abstract class PlayerList {
+@@ -1375,6 +1380,7 @@ public abstract class PlayerList {
          }
          // Paper end
      }
@@ -314,8 +303,4 @@
      }
  }
 -- 
-<<<<<<< HEAD
 2.13.0
-=======
-2.12.2
->>>>>>> 1a7f1c58
